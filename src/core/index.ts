import type { Fiber, FiberRoot } from 'react-reconciler';
import * as React from 'react';
import { instrument, type Render } from './instrumentation/index';
import {
  type ActiveOutline,
  flushOutlines,
  getOutline,
  type PendingOutline,
} from './web/outline';
import { createOverlay } from './web/index';
import { logIntro } from './web/log';
import { createToolbar, renderCheckbox } from './web/toolbar';
import { playGeigerClickSound } from './web/geiger';
import { createPerfObserver } from './web/perf-observer';

interface Options {
  /**
   * Enable/disable scanning
   *
   * @default true
   */
  enabled?: boolean;
  /**
   * Include children of a component applied with withScan
   *
   * @default true
   */
  includeChildren?: boolean;

  /**
   * Run in production
   *
   * @default false
   */
  runInProduction?: boolean;

  /**
   * Enable/disable geiger sound
   *
   * @default true
   */
  playSound?: boolean;

  /**
   * Log renders to the console
   *
   * @default false
   */
  log?: boolean;

  /**
   * Show toolbar bar
   *
   * @default true
   */
  showToolbar?: boolean;

  /**
   * Long task threshold in milliseconds, only show
   * when main thread is blocked for longer than this
   *
   * @default 50
   */
  longTaskThreshold?: number;

  /**
   * Clear aggregated fibers after this time in milliseconds
   *
   * @default 5000
   */
  resetCountTimeout?: number;

  /**
   * Maximum number of renders for red indicator
   *
   * @default 20
   */
  maxRenders?: number;

  /**
   * Report data to getReport()
   *
   * @default false
   */
  report?: boolean;

  onCommitStart?: () => void;
  onRender?: (fiber: Fiber, render: Render) => void;
  onCommitFinish?: () => void;
  onPaintStart?: (outline: PendingOutline) => void;
  onPaintFinish?: (outline: PendingOutline) => void;
}

interface Internals {
  onCommitFiberRoot: (rendererID: number, root: FiberRoot) => void;
  isProd: boolean;
  isInIframe: boolean;
  isPaused: boolean;
  componentAllowList: WeakMap<React.ComponentType<any>, Options> | null;
  componentNameAllowList: Set<string>;
  options: Options;
  scheduledOutlines: PendingOutline[];
  activeOutlines: ActiveOutline[];
  reportData: Record<
    string,
    {
      count: number;
      time: number;
      renders: Render[];
    }
  >;
}

export const ReactScanInternals: Internals = {
  onCommitFiberRoot: (_rendererID: number, _root: FiberRoot): void => {
    /**/
  },
  get isProd() {
    return (
      '_self' in React.createElement('div') &&
      !ReactScanInternals.options.runInProduction
    );
  },
  isInIframe: window.self !== window.top,
  isPaused: false,
  componentAllowList: null,
  componentNameAllowList: new Set<string>(),
  options: {
    enabled: true,
    includeChildren: true,
    runInProduction: false,
    playSound: false,
    log: false,
    showToolbar: true,
    longTaskThreshold: 50,
    report: false,
  },
  reportData: {},
  scheduledOutlines: [],
  activeOutlines: [],
};

export const getReport = () => ReactScanInternals.reportData;

export const setOptions = (options: Options) => {
  ReactScanInternals.options = {
    ...ReactScanInternals.options,
    ...options,
  };
};

export const getOptions = () => ReactScanInternals.options;

let inited = false;

export const start = () => {
  if (inited) return;
  inited = true;
  const { options } = ReactScanInternals;
  const ctx = createOverlay();
  const toolbar = options.showToolbar ? createToolbar() : null;
  const perfObserver = createPerfObserver();
  const audioContext =
    typeof window !== 'undefined'
      ? new (window.AudioContext ||
          // @ts-expect-error -- This is a fallback for Safari
          window.webkitAudioContext)()
      : null;

  if (!ctx) return;
  logIntro();

  globalThis.__REACT_SCAN__ = {
    ReactScanInternals,
  };

  instrument({
    onCommitStart() {
      options.onCommitStart?.();
    },
    onRender(fiber, render) {
      options.onRender?.(fiber, render);
      const outline = getOutline(fiber, render);
<<<<<<< HEAD
      if (outline) {
        if (
          render.name &&
          ReactScanInternals.componentNameAllowList.size > 0 &&
          !ReactScanInternals.componentNameAllowList.has(render.name)
        ) {
          /** */
        } else ReactScanInternals.scheduledOutlines.push(outline);
      }
=======
      if (!outline) return;
      ReactScanInternals.scheduledOutlines.push(outline);
>>>>>>> 97f73273

      if (options.playSound && audioContext) {
        const renderTimeThreshold = 10;
        const amplitude = Math.min(
          1,
          (render.time - renderTimeThreshold) / (renderTimeThreshold * 2),
        );
        playGeigerClickSound(audioContext, amplitude);
      }

      if (render.name) {
        const prev = ReactScanInternals.reportData[render.name];
        prev.renders.push(render);
        ReactScanInternals.reportData[render.name] = {
          count: (prev?.count ?? 0) + render.count,
          time: (prev?.time ?? 0) + render.time,
          renders: prev.renders,
        };
        renderCheckbox();
      }

      requestAnimationFrame(() => {
        flushOutlines(ctx, new Map(), toolbar, perfObserver);
      });
    },
    onCommitFinish() {
      options.onCommitFinish?.();
    },
  });
};

export const withScan = <T>(
  component: React.ComponentType<T>,
  options: Options = {},
) => {
  setOptions(options);
  const { isInIframe, isProd, componentAllowList } = ReactScanInternals;
  if (isInIframe || isProd || options.enabled === false) return component;
  if (!componentAllowList) {
    ReactScanInternals.componentAllowList = new WeakMap<
      React.ComponentType<any>,
      Options
    >();
  }
  if (componentAllowList) {
    componentAllowList.set(component, { ...options });
  }

  start();

  return component;
};

export const scan = (options: Options = {}) => {
  setOptions(options);
  const { isInIframe, isProd } = ReactScanInternals;
  if (isInIframe || isProd || options.enabled === false) return;

  start();
};<|MERGE_RESOLUTION|>--- conflicted
+++ resolved
@@ -181,20 +181,16 @@
     onRender(fiber, render) {
       options.onRender?.(fiber, render);
       const outline = getOutline(fiber, render);
-<<<<<<< HEAD
-      if (outline) {
-        if (
-          render.name &&
-          ReactScanInternals.componentNameAllowList.size > 0 &&
-          !ReactScanInternals.componentNameAllowList.has(render.name)
-        ) {
-          /** */
-        } else ReactScanInternals.scheduledOutlines.push(outline);
-      }
-=======
       if (!outline) return;
-      ReactScanInternals.scheduledOutlines.push(outline);
->>>>>>> 97f73273
+      const { componentNameAllowList } = ReactScanInternals;
+      if (
+        !render.name ||
+        !componentNameAllowList.size ||
+        componentNameAllowList.has(render.name)
+      ) {
+        ReactScanInternals.scheduledOutlines.push(outline);
+      } 
+  
 
       if (options.playSound && audioContext) {
         const renderTimeThreshold = 10;
